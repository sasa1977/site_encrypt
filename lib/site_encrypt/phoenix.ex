defmodule SiteEncrypt.Phoenix do
  @moduledoc """
  `SiteEncrypt` adapter for Phoenix endpoints.

  ## Usage

  1. Add `use SiteEncrypt.Phoenix` to your endpoint immediately after `use Phoenix.Endpoint`
  2. Configure https via `configure_https/2`.
  3. Add the implementation of `c:SiteEncrypt.certification/0` to the endpoint (the
    `@behaviour SiteEncrypt` is injected when this module is used).
  4. Start the endpoint by providing `{SiteEncrypt.Phoenix, PhoenixDemo.Endpoint}` as a supervisor child.
  """

  use SiteEncrypt.Adapter
  alias SiteEncrypt.Adapter

  @spec child_spec(endpoint :: module) :: Supervisor.child_spec()

  @doc "Starts the endpoint managed by `SiteEncrypt`."
  @spec start_link(endpoint :: module) :: Supervisor.on_start()
  def start_link(endpoint), do: Adapter.start_link(__MODULE__, endpoint, endpoint)

  @doc """
  Merges paths to key and certificates to the `:https` configuration of the endpoint config.

  Invoke this macro from `c:Phoenix.Endpoint.init/2` to complete the https configuration:

      defmodule MyEndpoint do
        # ...

        @impl Phoenix.Endpoint
        def init(_key, config) do
          # this will merge key, cert, and chain into `:https` configuration from config.exs
          {:ok, SiteEncrypt.Phoenix.configure_https(config)}

          # to completely configure https from `init/2`, invoke:
          #   SiteEncrypt.Phoenix.configure_https(config, port: 4001, ...)
        end

        # ...
      end

  The `options` are any valid adapter HTTPS options. For many great tips on configuring HTTPS for
  production refer to the [Plug HTTPS guide](https://hexdocs.pm/plug/https.html#content).
  """
  defmacro configure_https(config, https_opts \\ []) do
    quote bind_quoted: [config: config, https_opts: https_opts] do
      https_config =
        (Keyword.get(config, :https) || [])
        |> Config.Reader.merge(https_opts)
        |> Config.Reader.merge(SiteEncrypt.https_keys(__MODULE__))

      Keyword.put(config, :https, https_config)
    end
  end

  @doc false
  defmacro __using__(_opts) do
    quote do
      unless Enum.member?(@behaviour, Phoenix.Endpoint),
        do: raise("SiteEncrypt.Phoenix must be used after Phoenix.Endpoint")

      @behaviour SiteEncrypt
      require SiteEncrypt
      require SiteEncrypt.Phoenix

      plug SiteEncrypt.AcmeChallenge, __MODULE__

      @impl SiteEncrypt
      def handle_new_cert, do: :ok

      defoverridable handle_new_cert: 0
    end
  end

  @impl Adapter
  def config(_id, endpoint) do
    %{
      certification: endpoint.certification(),
      site_spec: endpoint.child_spec([])
    }
  end

<<<<<<< HEAD
  defp start_endpoint(endpoint) do
    config = endpoint.certification()
    Registry.store_config(endpoint, config)
    SiteEncrypt.initialize_certs(config)
    endpoint.start_link([])
  end

  defp start_acme_server(endpoint) do
    config = Registry.config(endpoint)

    with endpoint_port when not is_nil(endpoint_port) <- endpoint_port(config),
         port when not is_nil(port) <- acme_server_port(config) do
      dns = dns(config, endpoint_port)
      Acme.Server.start_link(config.id, port, dns, log_level: config.log_level)
    else
      _ -> :ignore
    end
  end

  defp endpoint_port(%{id: endpoint}) do
    if server?(endpoint), do: http_port(endpoint)
  end

  defp http_port(endpoint) do
    http_config = endpoint.config(:http)

    with true <- Keyword.keyword?(http_config),
         port when is_integer(port) <- Keyword.get(http_config, :port) do
      port
    else
      _ ->
        raise_http_required(http_config)
    end
  end

  defp raise_http_required(http_config) do
    raise "Unable to retrieve HTTP port from the HTTP configuration. SiteEncrypt relies on the Lets Encrypt " <>
            "HTTP-01 challenge type which requires an HTTP version of the endpoint to be running and " <>
            "the configuration received did not include an http port.\n" <>
            "Received: #{inspect(http_config)}"
=======
  @impl Adapter
  def http_port(_id, endpoint) do
    if server?(endpoint),
      do: Keyword.fetch(endpoint.config(:http), :port),
      else: :error
>>>>>>> ed1a23a8
  end

  defp server?(endpoint) do
    endpoint.config(:server) ||
      Application.get_env(:phoenix, :serve_endpoints, false)
  end
end<|MERGE_RESOLUTION|>--- conflicted
+++ resolved
@@ -81,36 +81,13 @@
     }
   end
 
-<<<<<<< HEAD
-  defp start_endpoint(endpoint) do
-    config = endpoint.certification()
-    Registry.store_config(endpoint, config)
-    SiteEncrypt.initialize_certs(config)
-    endpoint.start_link([])
-  end
-
-  defp start_acme_server(endpoint) do
-    config = Registry.config(endpoint)
-
-    with endpoint_port when not is_nil(endpoint_port) <- endpoint_port(config),
-         port when not is_nil(port) <- acme_server_port(config) do
-      dns = dns(config, endpoint_port)
-      Acme.Server.start_link(config.id, port, dns, log_level: config.log_level)
-    else
-      _ -> :ignore
-    end
-  end
-
-  defp endpoint_port(%{id: endpoint}) do
-    if server?(endpoint), do: http_port(endpoint)
-  end
-
-  defp http_port(endpoint) do
+  @impl Adapter
+  def http_port(_id, endpoint) do
     http_config = endpoint.config(:http)
 
     with true <- Keyword.keyword?(http_config),
          port when is_integer(port) <- Keyword.get(http_config, :port) do
-      port
+      {:ok, port}
     else
       _ ->
         raise_http_required(http_config)
@@ -119,16 +96,9 @@
 
   defp raise_http_required(http_config) do
     raise "Unable to retrieve HTTP port from the HTTP configuration. SiteEncrypt relies on the Lets Encrypt " <>
-            "HTTP-01 challenge type which requires an HTTP version of the endpoint to be running and " <>
-            "the configuration received did not include an http port.\n" <>
-            "Received: #{inspect(http_config)}"
-=======
-  @impl Adapter
-  def http_port(_id, endpoint) do
-    if server?(endpoint),
-      do: Keyword.fetch(endpoint.config(:http), :port),
-      else: :error
->>>>>>> ed1a23a8
+          "HTTP-01 challenge type which requires an HTTP version of the endpoint to be running and " <>
+          "the configuration received did not include an http port.\n" <>
+          "Received: #{inspect(http_config)}"
   end
 
   defp server?(endpoint) do
